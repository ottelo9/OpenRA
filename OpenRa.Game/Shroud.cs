﻿using System;
using System.Collections.Generic;
using System.Linq;
using System.Text;
using IjwFramework.Types;
using OpenRa.Game.Graphics;
using OpenRa.Game.Traits;

namespace OpenRa.Game
{
	class Shroud
	{
		bool[,] explored = new bool[128, 128];
		Sprite[] shadowBits = SpriteSheetBuilder.LoadAllSprites("shadow");
		Sprite[,] sprites = new Sprite[128, 128];
		bool dirty;
		bool hasGPS = false;
		
		float gapOpaqueTicks = (int)(Rules.General.GapRegenInterval * 25 * 60);
		int[,] gapField = new int[128, 128];
		bool[,] gapActive = new bool[128, 128];
		
		public bool HasGPS
		{
			get { return hasGPS; }
			set { hasGPS = value; dirty = true;}
		}

		public void Tick()
		{
			// Clear active flags
			gapActive = new bool[128, 128];
			foreach (var a in Game.world.Actors.Where(a => a.traits.Contains<GeneratesGap>()))
			{
				foreach (var t in a.traits.Get<GeneratesGap>().GetShroudedTiles())
					gapActive[t.X, t.Y] = true;
			}

			for (int j = 1; j < 127; j++)
				for (int i = 1; i < 127; i++)
				{
					if (gapField[i, j] > 0 && !gapActive[i, j])
					{
						// Convert gap to shroud
						if (gapField[i, j] >= gapOpaqueTicks && explored[i, j])
							explored[i, j] = false;
						
						// Clear gap
						gapField[i, j] = 0;
						dirty = true;
					}
					// Increase gap tick; rerender if necessary
					if (gapActive[i, j] && 0 == gapField[i, j]++)
						dirty = true;
				}
		}
		
		public bool IsExplored(int2 xy) { return IsExplored(xy.X, xy.Y); }
		public bool IsExplored(int x, int y)
		{
			if (gapField[ x, y ] >= Rules.General.GapRegenInterval * 25 * 60)
				return false;
			
			if (hasGPS)
				return true;
			
			return explored[ x, y ];
		}
		
		public bool DisplayOnRadar(int x, int y)
		{
			// Active gap is never shown on radar, even if a unit is in range
			if (gapActive[x , y])
				return false;
			
			return IsExplored(x,y);
		}
		
		public void Explore(Actor a)
		{
			foreach (var t in Game.FindTilesInCircle(
				(1f / Game.CellSize * a.CenterLocation).ToInt2(), 
				a.Info.Traits.Get<OwnedActorInfo>().Sight))
			{
				explored[t.X, t.Y] = true;
				gapField[t.X, t.Y] = 0;
			}
			dirty = true;
		}

<<<<<<< HEAD
		static readonly byte[][] SpecialShroudTiles =
=======

		static readonly byte[] ShroudTiles = 
>>>>>>> 34f90aca
		{
			new byte[] { 0, 1, 2, 3, 4, 5, 6, 7, 8, 9, 10, 11, 12, 13, 14, 15 },
			new byte[] { 32, 32, 25, 25, 19, 19, 20, 20 },
			new byte[] { 33, 33, 33, 33, 26, 26, 26, 26, 21, 21, 21, 21, 23, 23, 23, 23 },
			new byte[] { 36, 36, 36, 36, 30, 30, 30, 30 },
			new byte[] { 34, 16, 34, 16, 34, 16, 34, 16, 27, 22, 27, 22, 27, 22, 27, 22 },
			new byte[] { 44 },
			new byte[] { 37, 37, 37, 37, 37, 37, 37, 37, 31, 31, 31, 31, 31, 31, 31, 31 },
			new byte[] { 40 },
			new byte[] { 35, 24, 17, 18 },
			new byte[] { 39, 39, 29, 29 },
			new byte[] { 45 },
			new byte[] { 43 },
			new byte[] { 38, 28 },
			new byte[] { 42 },
			new byte[] { 41 },
			new byte[] { 46 },
		};
		
		Sprite ChooseShroud(int i, int j)
		{
			if( !IsExplored( i, j ) ) return shadowBits[ 0xf ];

			// bits are for unexploredness: up, right, down, left
			var v = 0;
			// bits are for unexploredness: TL, TR, BR, BL
			var u = 0;

<<<<<<< HEAD
			if( !IsExplored( i, j - 1 ) ) { v |= 1; u |= 3; }
			if( !IsExplored( i + 1, j ) ) { v |= 2; u |= 6; }
			if( !IsExplored( i, j + 1 ) ) { v |= 4; u |= 12; }
			if( !IsExplored( i - 1, j ) ) { v |= 8; u |= 9; }

			var uSides = u;

			if( !IsExplored( i - 1, j - 1 ) ) u |= 1;
			if( !IsExplored( i + 1, j - 1 ) ) u |= 2;
			if( !IsExplored( i + 1, j + 1 ) ) u |= 4;
			if( !IsExplored( i - 1, j + 1 ) ) u |= 8;

			return shadowBits[ SpecialShroudTiles[ u ^ uSides ][ v ] ];
=======
			var x = ShroudTiles[v];
			if (x != 0)
				return shadowBits[x];
			
			// bits are for exploredness: TL, TR, BR, BL
			var u = 0;
			if (IsExplored(i - 1, j - 1)) u |= 1;
			if (IsExplored(i + 1, j - 1)) u |= 2;
			if (IsExplored(i + 1, j + 1)) u |= 4;
			if (IsExplored(i - 1, j + 1)) u |= 8;
			return shadowBits[ExtraShroudTiles[u]];
>>>>>>> 34f90aca
		}

		public void Draw(SpriteRenderer r)
		{
			if (dirty)
			{
				dirty = false;
				for (int j = 1; j < 127; j++)
					for (int i = 1; i < 127; i++)
						sprites[i, j] = ChooseShroud(i, j);
			}

			for (var j = 1; j < 127; j++)
			{
				var starti = 1;
				for (var i = 1; i < 127; i++)
				{
					if (sprites[i, j] == shadowBits[0x0f])
						continue;

					if (starti != i)
					{
						r.DrawSprite(sprites[starti,j],
						    Game.CellSize * new float2(starti, j),
						    PaletteType.Shroud,
						    new float2(Game.CellSize * (i - starti), Game.CellSize));
						starti = i+1;
					}

					r.DrawSprite(sprites[i, j],
						Game.CellSize * new float2(i, j),
						PaletteType.Shroud);
					starti = i+1;
				}

				if (starti < 127)
					r.DrawSprite(sprites[starti, j],
						Game.CellSize * new float2(starti, j),
						PaletteType.Shroud,
						new float2(Game.CellSize * (127 - starti), Game.CellSize));
			}
		}
	}
}
<|MERGE_RESOLUTION|>--- conflicted
+++ resolved
@@ -1,195 +1,176 @@
-﻿using System;
-using System.Collections.Generic;
-using System.Linq;
-using System.Text;
-using IjwFramework.Types;
-using OpenRa.Game.Graphics;
-using OpenRa.Game.Traits;
-
-namespace OpenRa.Game
-{
-	class Shroud
-	{
-		bool[,] explored = new bool[128, 128];
-		Sprite[] shadowBits = SpriteSheetBuilder.LoadAllSprites("shadow");
-		Sprite[,] sprites = new Sprite[128, 128];
-		bool dirty;
-		bool hasGPS = false;
-		
-		float gapOpaqueTicks = (int)(Rules.General.GapRegenInterval * 25 * 60);
-		int[,] gapField = new int[128, 128];
-		bool[,] gapActive = new bool[128, 128];
-		
-		public bool HasGPS
-		{
-			get { return hasGPS; }
-			set { hasGPS = value; dirty = true;}
-		}
-
-		public void Tick()
-		{
-			// Clear active flags
-			gapActive = new bool[128, 128];
-			foreach (var a in Game.world.Actors.Where(a => a.traits.Contains<GeneratesGap>()))
-			{
-				foreach (var t in a.traits.Get<GeneratesGap>().GetShroudedTiles())
-					gapActive[t.X, t.Y] = true;
-			}
-
-			for (int j = 1; j < 127; j++)
-				for (int i = 1; i < 127; i++)
-				{
-					if (gapField[i, j] > 0 && !gapActive[i, j])
-					{
-						// Convert gap to shroud
-						if (gapField[i, j] >= gapOpaqueTicks && explored[i, j])
-							explored[i, j] = false;
-						
-						// Clear gap
-						gapField[i, j] = 0;
-						dirty = true;
-					}
-					// Increase gap tick; rerender if necessary
-					if (gapActive[i, j] && 0 == gapField[i, j]++)
-						dirty = true;
-				}
-		}
-		
-		public bool IsExplored(int2 xy) { return IsExplored(xy.X, xy.Y); }
-		public bool IsExplored(int x, int y)
-		{
-			if (gapField[ x, y ] >= Rules.General.GapRegenInterval * 25 * 60)
-				return false;
-			
-			if (hasGPS)
-				return true;
-			
-			return explored[ x, y ];
-		}
-		
-		public bool DisplayOnRadar(int x, int y)
-		{
-			// Active gap is never shown on radar, even if a unit is in range
-			if (gapActive[x , y])
-				return false;
-			
-			return IsExplored(x,y);
-		}
-		
-		public void Explore(Actor a)
-		{
-			foreach (var t in Game.FindTilesInCircle(
-				(1f / Game.CellSize * a.CenterLocation).ToInt2(), 
+﻿using System;
+using System.Collections.Generic;
+using System.Linq;
+using System.Text;
+using IjwFramework.Types;
+using OpenRa.Game.Graphics;
+using OpenRa.Game.Traits;
+
+namespace OpenRa.Game
+{
+	class Shroud
+	{
+		bool[,] explored = new bool[128, 128];
+		Sprite[] shadowBits = SpriteSheetBuilder.LoadAllSprites("shadow");
+		Sprite[,] sprites = new Sprite[128, 128];
+		bool dirty;
+		bool hasGPS = false;
+		
+		float gapOpaqueTicks = (int)(Rules.General.GapRegenInterval * 25 * 60);
+		int[,] gapField = new int[128, 128];
+		bool[,] gapActive = new bool[128, 128];
+		
+		public bool HasGPS
+		{
+			get { return hasGPS; }
+			set { hasGPS = value; dirty = true;}
+		}
+
+		public void Tick()
+		{
+			// Clear active flags
+			gapActive = new bool[128, 128];
+			foreach (var a in Game.world.Actors.Where(a => a.traits.Contains<GeneratesGap>()))
+			{
+				foreach (var t in a.traits.Get<GeneratesGap>().GetShroudedTiles())
+					gapActive[t.X, t.Y] = true;
+			}
+
+			for (int j = 1; j < 127; j++)
+				for (int i = 1; i < 127; i++)
+				{
+					if (gapField[i, j] > 0 && !gapActive[i, j])
+					{
+						// Convert gap to shroud
+						if (gapField[i, j] >= gapOpaqueTicks && explored[i, j])
+							explored[i, j] = false;
+						
+						// Clear gap
+						gapField[i, j] = 0;
+						dirty = true;
+					}
+					// Increase gap tick; rerender if necessary
+					if (gapActive[i, j] && 0 == gapField[i, j]++)
+						dirty = true;
+				}
+		}
+		
+		public bool IsExplored(int2 xy) { return IsExplored(xy.X, xy.Y); }
+		public bool IsExplored(int x, int y)
+		{
+			if (gapField[ x, y ] >= Rules.General.GapRegenInterval * 25 * 60)
+				return false;
+			
+			if (hasGPS)
+				return true;
+			
+			return explored[ x, y ];
+		}
+		
+		public bool DisplayOnRadar(int x, int y)
+		{
+			// Active gap is never shown on radar, even if a unit is in range
+			if (gapActive[x , y])
+				return false;
+			
+			return IsExplored(x,y);
+		}
+		
+		public void Explore(Actor a)
+		{
+			foreach (var t in Game.FindTilesInCircle(
+				(1f / Game.CellSize * a.CenterLocation).ToInt2(), 
 				a.Info.Traits.Get<OwnedActorInfo>().Sight))
 			{
-				explored[t.X, t.Y] = true;
-				gapField[t.X, t.Y] = 0;
-			}
-			dirty = true;
-		}
+				explored[t.X, t.Y] = true;
+				gapField[t.X, t.Y] = 0;
+			}
+			dirty = true;
+		}
 
-<<<<<<< HEAD
-		static readonly byte[][] SpecialShroudTiles =
-=======
+		static readonly byte[][] SpecialShroudTiles =
+		{
+			new byte[] { 0, 1, 2, 3, 4, 5, 6, 7, 8, 9, 10, 11, 12, 13, 14, 15 },
+			new byte[] { 32, 32, 25, 25, 19, 19, 20, 20 },
+			new byte[] { 33, 33, 33, 33, 26, 26, 26, 26, 21, 21, 21, 21, 23, 23, 23, 23 },
+			new byte[] { 36, 36, 36, 36, 30, 30, 30, 30 },
+			new byte[] { 34, 16, 34, 16, 34, 16, 34, 16, 27, 22, 27, 22, 27, 22, 27, 22 },
+			new byte[] { 44 },
+			new byte[] { 37, 37, 37, 37, 37, 37, 37, 37, 31, 31, 31, 31, 31, 31, 31, 31 },
+			new byte[] { 40 },
+			new byte[] { 35, 24, 17, 18 },
+			new byte[] { 39, 39, 29, 29 },
+			new byte[] { 45 },
+			new byte[] { 43 },
+			new byte[] { 38, 28 },
+			new byte[] { 42 },
+			new byte[] { 41 },
+			new byte[] { 46 },
+		};
+		
+		Sprite ChooseShroud(int i, int j)
+		{
+			if( !IsExplored( i, j ) ) return shadowBits[ 0xf ];
+
+			// bits are for unexploredness: up, right, down, left
+			var v = 0;
+			// bits are for unexploredness: TL, TR, BR, BL
+			var u = 0;
 
-		static readonly byte[] ShroudTiles = 
->>>>>>> 34f90aca
-		{
-			new byte[] { 0, 1, 2, 3, 4, 5, 6, 7, 8, 9, 10, 11, 12, 13, 14, 15 },
-			new byte[] { 32, 32, 25, 25, 19, 19, 20, 20 },
-			new byte[] { 33, 33, 33, 33, 26, 26, 26, 26, 21, 21, 21, 21, 23, 23, 23, 23 },
-			new byte[] { 36, 36, 36, 36, 30, 30, 30, 30 },
-			new byte[] { 34, 16, 34, 16, 34, 16, 34, 16, 27, 22, 27, 22, 27, 22, 27, 22 },
-			new byte[] { 44 },
-			new byte[] { 37, 37, 37, 37, 37, 37, 37, 37, 31, 31, 31, 31, 31, 31, 31, 31 },
-			new byte[] { 40 },
-			new byte[] { 35, 24, 17, 18 },
-			new byte[] { 39, 39, 29, 29 },
-			new byte[] { 45 },
-			new byte[] { 43 },
-			new byte[] { 38, 28 },
-			new byte[] { 42 },
-			new byte[] { 41 },
-			new byte[] { 46 },
-		};
-		
-		Sprite ChooseShroud(int i, int j)
-		{
-			if( !IsExplored( i, j ) ) return shadowBits[ 0xf ];
-
-			// bits are for unexploredness: up, right, down, left
-			var v = 0;
-			// bits are for unexploredness: TL, TR, BR, BL
-			var u = 0;
-
-<<<<<<< HEAD
-			if( !IsExplored( i, j - 1 ) ) { v |= 1; u |= 3; }
-			if( !IsExplored( i + 1, j ) ) { v |= 2; u |= 6; }
-			if( !IsExplored( i, j + 1 ) ) { v |= 4; u |= 12; }
-			if( !IsExplored( i - 1, j ) ) { v |= 8; u |= 9; }
-
-			var uSides = u;
-
-			if( !IsExplored( i - 1, j - 1 ) ) u |= 1;
-			if( !IsExplored( i + 1, j - 1 ) ) u |= 2;
-			if( !IsExplored( i + 1, j + 1 ) ) u |= 4;
-			if( !IsExplored( i - 1, j + 1 ) ) u |= 8;
-
+			if( !IsExplored( i, j - 1 ) ) { v |= 1; u |= 3; }
+			if( !IsExplored( i + 1, j ) ) { v |= 2; u |= 6; }
+			if( !IsExplored( i, j + 1 ) ) { v |= 4; u |= 12; }
+			if( !IsExplored( i - 1, j ) ) { v |= 8; u |= 9; }
+
+			var uSides = u;
+
+			if( !IsExplored( i - 1, j - 1 ) ) u |= 1;
+			if( !IsExplored( i + 1, j - 1 ) ) u |= 2;
+			if( !IsExplored( i + 1, j + 1 ) ) u |= 4;
+			if( !IsExplored( i - 1, j + 1 ) ) u |= 8;
+
 			return shadowBits[ SpecialShroudTiles[ u ^ uSides ][ v ] ];
-=======
-			var x = ShroudTiles[v];
-			if (x != 0)
-				return shadowBits[x];
-			
-			// bits are for exploredness: TL, TR, BR, BL
-			var u = 0;
-			if (IsExplored(i - 1, j - 1)) u |= 1;
-			if (IsExplored(i + 1, j - 1)) u |= 2;
-			if (IsExplored(i + 1, j + 1)) u |= 4;
-			if (IsExplored(i - 1, j + 1)) u |= 8;
-			return shadowBits[ExtraShroudTiles[u]];
->>>>>>> 34f90aca
-		}
-
-		public void Draw(SpriteRenderer r)
-		{
-			if (dirty)
-			{
-				dirty = false;
-				for (int j = 1; j < 127; j++)
-					for (int i = 1; i < 127; i++)
-						sprites[i, j] = ChooseShroud(i, j);
-			}
-
-			for (var j = 1; j < 127; j++)
-			{
-				var starti = 1;
-				for (var i = 1; i < 127; i++)
-				{
-					if (sprites[i, j] == shadowBits[0x0f])
-						continue;
-
-					if (starti != i)
-					{
-						r.DrawSprite(sprites[starti,j],
-						    Game.CellSize * new float2(starti, j),
-						    PaletteType.Shroud,
-						    new float2(Game.CellSize * (i - starti), Game.CellSize));
-						starti = i+1;
-					}
-
-					r.DrawSprite(sprites[i, j],
-						Game.CellSize * new float2(i, j),
-						PaletteType.Shroud);
-					starti = i+1;
-				}
-
-				if (starti < 127)
-					r.DrawSprite(sprites[starti, j],
-						Game.CellSize * new float2(starti, j),
-						PaletteType.Shroud,
-						new float2(Game.CellSize * (127 - starti), Game.CellSize));
-			}
-		}
-	}
-}
+		}
+
+		public void Draw(SpriteRenderer r)
+		{
+			if (dirty)
+			{
+				dirty = false;
+				for (int j = 1; j < 127; j++)
+					for (int i = 1; i < 127; i++)
+						sprites[i, j] = ChooseShroud(i, j);
+			}
+
+			for (var j = 1; j < 127; j++)
+			{
+				var starti = 1;
+				for (var i = 1; i < 127; i++)
+				{
+					if (sprites[i, j] == shadowBits[0x0f])
+						continue;
+
+					if (starti != i)
+					{
+						r.DrawSprite(sprites[starti,j],
+						    Game.CellSize * new float2(starti, j),
+						    PaletteType.Shroud,
+						    new float2(Game.CellSize * (i - starti), Game.CellSize));
+						starti = i+1;
+					}
+
+					r.DrawSprite(sprites[i, j],
+						Game.CellSize * new float2(i, j),
+						PaletteType.Shroud);
+					starti = i+1;
+				}
+
+				if (starti < 127)
+					r.DrawSprite(sprites[starti, j],
+						Game.CellSize * new float2(starti, j),
+						PaletteType.Shroud,
+						new float2(Game.CellSize * (127 - starti), Game.CellSize));
+			}
+		}
+	}
+}